[package]
authors = [
  "Julius de Bruijn <bruijn@prisma.io>",
  "Katharina Fey <kookie@spacekookie.de>",
  "Tom Houlé <tom@tomhoule.com>",
  "Emanuel Jöbstl <emanuel.joebstl@gmail.com>",
  "Matthias Oertel <oertel@prisma.io>",
  "Dominic Petrick <petrick@prisma.io>",
]
description = "An abstraction layer for SQL databases."
documentation = "https://docs.rs/quaint/"
edition = "2018"
homepage = "https://github.com/prisma/quaint/"
keywords = ["mysql", "postgresql", "sqlite", "sql"]
license = "Apache-2.0"
name = "quaint"
readme = "README.md"
repository = "https://github.com/prisma/quaint/"
version = "0.2.0-alpha.13"

[package.metadata.docs.rs]
features = ["full", "serde-support", "json-1", "uuid-0_8", "chrono-0_4", "array"]

[features]
default = []

full = ["pooled", "sqlite", "json-1", "postgresql", "uuid-0_8", "chrono-0_4", "mysql", "mssql"]
full-mssql = ["pooled", "mssql", "xml"]
full-mysql = ["pooled", "mysql", "json-1", "uuid-0_8", "chrono-0_4"]
full-postgresql = ["pooled", "postgresql", "json-1", "xml", "uuid-0_8", "chrono-0_4", "array"]
full-sqlite = ["pooled", "sqlite", "json-1", "uuid-0_8", "chrono-0_4"]

single = ["sqlite", "json-1", "xml", "postgresql", "uuid-0_8", "chrono-0_4", "mysql", "mssql"]
single-mssql = ["mssql", "xml"]
single-mysql = ["mysql", "json-1", "uuid-0_8", "chrono-0_4"]
single-postgresql = ["postgresql", "json-1", "xml", "uuid-0_8", "chrono-0_4", "array"]
single-sqlite = ["sqlite", "json-1", "uuid-0_8", "chrono-0_4"]

postgresql = [
  "rust_decimal/tokio-pg",
  "native-tls",
  "tokio-postgres",
  "postgres-types",
  "postgres-native-tls",
  "array",
  "bytes",
  "tokio",
  "bit-vec",
  "lru-cache",
]

array = []
chrono-0_4 = ["chrono"]
json-1 = ["serde_json", "base64"]
mssql = ["tiberius", "uuid-0_8", "chrono-0_4", "tokio-util"]
mysql = ["mysql_async", "tokio"]
pooled = ["mobc"]
serde-support = ["serde", "chrono/serde"]
sqlite = ["rusqlite", "libsqlite3-sys", "tokio/sync"]
tracing-log = ["tracing", "tracing-core"]
uuid-0_8 = ["uuid"]
xml = ["quick-xml"]

[dependencies]
async-trait = "0.1"
either = "1.6"
futures = "0.3"
hex = "0.4"
metrics = "0.12"
num_cpus = "1.12"
once_cell = "1.3"
percent-encoding = "2"
rust_decimal = {git = "https://github.com/pimeys/rust-decimal", branch = "pgbouncer-mode"}
thiserror = "1.0"
url = "2.1"

base64 = {version = "0.11.0", optional = true}
chrono = {version = "0.4", optional = true}
lru-cache = {version = "0.1", optional = true}
quick-xml = {version = "0.18", optional = true}
serde_json = {version = "1.0.48", optional = true}
uuid = {version = "0.8", optional = true}

libsqlite3-sys = {version = "0.17", default-features = false, features = ["bundled"], optional = true}
rusqlite = {version = "0.21", features = ["chrono", "bundled"], optional = true}

native-tls = {version = "0.2", optional = true}

<<<<<<< HEAD
mysql_async = {version = "0.23", optional = true}
=======
mysql_async = { version = "0.24.2", optional = true }
>>>>>>> 1c2ab144

log = {version = "0.4", features = ["release_max_level_trace"]}
tracing = {version = "0.1", optional = true}
tracing-core = {version = "0.1", optional = true}

bit-vec = {version = "0.6.1", optional = true}
bytes = {version = "0.5", optional = true}
mobc = {version = "0.5.7", optional = true}
serde = {version = "1.0", optional = true}
tokio = {version = "0.2", features = ["rt-threaded", "macros", "sync"], optional = true}
tokio-util = {version = "0.3", features = ["compat"], optional = true}

[dev-dependencies]
indoc = "0.3"
names = "0.11"
paste = "1.0"
serde = {version = "1.0", features = ["derive"]}
test-macros = {path = "test-macros"}
test-setup = {path = "test-setup"}
tokio = {version = "0.2", features = ["rt-threaded", "macros"]}

[dependencies.tiberius]
branch = "pgbouncer-mode-hack"
features = ["rust_decimal", "sql-browser-tokio", "chrono"]
git = "https://github.com/prisma/tiberius"
optional = true

[dependencies.tokio-postgres]
branch = "pgbouncer-mode"
features = ["with-uuid-0_8", "with-chrono-0_4", "with-serde_json-1", "with-bit-vec-0_6"]
git = "https://github.com/pimeys/rust-postgres"
optional = true

[dependencies.postgres-types]
branch = "pgbouncer-mode"
features = ["with-uuid-0_8", "with-chrono-0_4", "with-serde_json-1", "with-bit-vec-0_6"]
git = "https://github.com/pimeys/rust-postgres"
optional = true

[dependencies.postgres-native-tls]
branch = "pgbouncer-mode"
git = "https://github.com/pimeys/rust-postgres"
optional = true<|MERGE_RESOLUTION|>--- conflicted
+++ resolved
@@ -59,7 +59,7 @@
 sqlite = ["rusqlite", "libsqlite3-sys", "tokio/sync"]
 tracing-log = ["tracing", "tracing-core"]
 uuid-0_8 = ["uuid"]
-xml = ["quick-xml"]
+xml = []
 
 [dependencies]
 async-trait = "0.1"
@@ -77,7 +77,6 @@
 base64 = {version = "0.11.0", optional = true}
 chrono = {version = "0.4", optional = true}
 lru-cache = {version = "0.1", optional = true}
-quick-xml = {version = "0.18", optional = true}
 serde_json = {version = "1.0.48", optional = true}
 uuid = {version = "0.8", optional = true}
 
@@ -86,11 +85,7 @@
 
 native-tls = {version = "0.2", optional = true}
 
-<<<<<<< HEAD
-mysql_async = {version = "0.23", optional = true}
-=======
 mysql_async = { version = "0.24.2", optional = true }
->>>>>>> 1c2ab144
 
 log = {version = "0.4", features = ["release_max_level_trace"]}
 tracing = {version = "0.1", optional = true}
