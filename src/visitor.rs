--- conflicted
+++ resolved
@@ -974,7 +974,6 @@
                 self.write("MAX")?;
                 self.surround_with("(", ")", |ref mut s| s.visit_column(max.column))?;
             }
-<<<<<<< HEAD
             FunctionType::Coalesce(coalesce) => {
                 self.write("COALESCE")?;
                 self.surround_with("(", ")", |s| {
@@ -988,11 +987,10 @@
 
                     Ok(())
                 })?;
-=======
+            }
             #[cfg(all(feature = "json", any(feature = "postgresql", feature = "mysql")))]
             FunctionType::JsonExtract(json_extract) => {
                 self.visit_json_extract(json_extract)?;
->>>>>>> 39bc5b03
             }
         };
 
