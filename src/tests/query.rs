--- conflicted
+++ resolved
@@ -1904,7 +1904,32 @@
     Ok(())
 }
 
-<<<<<<< HEAD
+#[cfg(feature = "bigdecimal")]
+#[test_each_connector(tags("postgresql"))]
+async fn bigdecimal_read_write_to_floating(api: &mut dyn TestApi) -> crate::Result<()> {
+    use bigdecimal::BigDecimal;
+    use std::str::FromStr;
+
+    let table = api.create_table("id int, a float4, b float8").await?;
+    let val = BigDecimal::from_str("0.1").unwrap();
+
+    let insert = Insert::multi_into(&table, &["id", "a", "b"]).values(vec![
+        Value::integer(1),
+        Value::numeric(val.clone()),
+        Value::numeric(val.clone()),
+    ]);
+
+    api.conn().execute(insert.into()).await?;
+
+    let select = Select::from_table(&table);
+    let row = api.conn().select(select).await?.into_single()?;
+
+    assert_eq!(Value::float(0.1), row["a"]);
+    assert_eq!(Value::double(0.1), row["b"]);
+
+    Ok(())
+}
+
 #[cfg(all(feature = "json", feature = "mysql"))]
 #[test_each_connector(tags("mysql"))]
 async fn json_extract_path_fun(api: &mut dyn TestApi) -> crate::Result<()> {
@@ -1961,30 +1986,6 @@
         Some(&serde_json::json!({ "a": { "b": [1, 2, 3] } })),
         row["obj"].as_json()
     );
-=======
-#[cfg(feature = "bigdecimal")]
-#[test_each_connector(tags("postgresql"))]
-async fn bigdecimal_read_write_to_floating(api: &mut dyn TestApi) -> crate::Result<()> {
-    use bigdecimal::BigDecimal;
-    use std::str::FromStr;
-
-    let table = api.create_table("id int, a float4, b float8").await?;
-    let val = BigDecimal::from_str("0.1").unwrap();
-
-    let insert = Insert::multi_into(&table, &["id", "a", "b"]).values(vec![
-        Value::integer(1),
-        Value::numeric(val.clone()),
-        Value::numeric(val.clone()),
-    ]);
-
-    api.conn().execute(insert.into()).await?;
-
-    let select = Select::from_table(&table);
-    let row = api.conn().select(select).await?.into_single()?;
-
-    assert_eq!(Value::float(0.1), row["a"]);
-    assert_eq!(Value::double(0.1), row["b"]);
->>>>>>> 19d62bb7
 
     Ok(())
 }