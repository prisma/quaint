--- conflicted
+++ resolved
@@ -52,12 +52,9 @@
     Upper(Upper<'a>),
     Minimum(Minimum<'a>),
     Maximum(Maximum<'a>),
-<<<<<<< HEAD
     Coalesce(Coalesce<'a>),
-=======
     #[cfg(all(feature = "json", any(feature = "postgresql", feature = "mysql")))]
     JsonExtract(JsonExtract<'a>),
->>>>>>> 39bc5b03
 }
 
 impl<'a> Aliasable<'a> for Function<'a> {
